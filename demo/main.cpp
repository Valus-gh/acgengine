--- conflicted
+++ resolved
@@ -159,19 +159,18 @@
    std::reference_wrapper<Eng::Node> root = ovo.load("simple3dScene.ovo");
    std::cout << "Scene graph:\n" << root.get().getTreeAsString() << std::endl;
 
-<<<<<<< HEAD
    // Get light ref:
    std::reference_wrapper<Eng::Light> light = dynamic_cast<Eng::Light&>(Eng::Container::getInstance().find("Omni001"));
-   // light.get().setProjMatrix(glm::ortho(-100.0f, 100.0f, -100.0f, 100.0f, 1.0f, 1000.0f)); // Orthographic projection
+
+	// light.get().setProjMatrix(glm::ortho(-100.0f, 100.0f, -100.0f, 100.0f, 1.0f, 1000.0f)); // Orthographic projection
    light.get().setProjMatrix(glm::perspective(glm::radians(75.0f), 1.0f, 1.0f, 1000.0f)); // Perspective projection         
 
    // Get torus knot ref:
    std::reference_wrapper<Eng::Mesh> tknot = dynamic_cast<Eng::Mesh&>(Eng::Container::getInstance().find("Torus Knot001"));
-=======
-   // Get a material and set its emission:
+
+	// Get a material and set its emission:
    std::reference_wrapper<Eng::Material> mtl = dynamic_cast<Eng::Material &>(Eng::Container::getInstance().find("01 - Default"));
    mtl.get().setEmission({ 0.0f, 0.0f, 0.0f });
->>>>>>> 12f7f967
 
    // Rendering elements:
    Eng::List list;
