/**
 * @file		engine_pipeline.cpp
 * @brief	Simple forward-rendering pipeline
 *
 * @author	Achille Peternier (achille.peternier@supsi.ch), (C) SUPSI
 */


//////////////
// #INCLUDE //
//////////////

// Main include:
#include "engine.h"

// OGL:      
#include <GL/glew.h>
#include <GLFW/glfw3.h>


/////////////
// SHADERS //
/////////////

/////////////////////////////////////////////////////////////////////////////////////////////////////////////////////////
/**
 * Default pipeline vertex shader.
 */
static const std::string pipeline_vs = R"(
#version 460 core
 
// Per-vertex data from VBOs:
layout(location = 0) in vec3 a_vertex;
layout(location = 1) in vec4 a_normal;
layout(location = 2) in vec2 a_uv;
layout(location = 3) in vec4 a_tangent;

// Uniforms:
uniform mat4 modelviewMat;
uniform mat4 projectionMat;
uniform mat3 normalMat;
uniform mat4 lightMatrix;

// Varying:
out vec4 fragPosition;
out vec4 fragPositionLightSpace;
out vec3 normal;
out vec2 uv;
out mat3 tbn;

void main()
{
   normal = normalMat * a_normal.xyz;

   vec3 tangent = normalMat * a_tangent.xyz;
   tangent = normalize(tangent - dot(tangent, normal) * normal);

   vec3 bitangent = normalize(cross(normal, tangent));

   //tbn = transpose(mat3(tangent, bitangent, normal));
   tbn = mat3(tangent, bitangent, normal);

   uv = a_uv;

   fragPosition = modelviewMat * vec4(a_vertex, 1.0f);
   fragPositionLightSpace = lightMatrix * fragPosition;
   gl_Position = projectionMat * fragPosition;

})";


/////////////////////////////////////////////////////////////////////////////////////////////////////////////////////////
/**
 * Default pipeline fragment shader.
 */
const std::string pipeline_fs = R"(
#version 460 core
#extension GL_ARB_bindless_texture : require

const float PI = 3.14159265359;

// Uniform (textures):
layout (bindless_sampler) uniform sampler2D texture0; // Albedo
layout (bindless_sampler) uniform sampler2D texture1; // Normal
layout (bindless_sampler) uniform sampler2D texture2; // Roughness
layout (bindless_sampler) uniform sampler2D texture3; // Metalness
layout (bindless_sampler) uniform sampler2D texture4; // Shadow map

// Uniform (material):
uniform vec3 mtlEmission;
uniform vec3 mtlAlbedo;
uniform float mtlOpacity;
uniform float mtlRoughness;
uniform float mtlMetalness;

// Uniform (light):
uniform vec3 lightColor;
<<<<<<< HEAD
uniform vec3 lightAmbient;
=======
>>>>>>> 12f7f967
uniform vec3 lightPosition;

// Varying:
in vec4 fragPosition;
in vec4 fragPositionLightSpace;
in vec3 normal;
in vec2 uv;
in mat3 tbn;

// Output to the framebuffer:
out vec4 outFragment;

<<<<<<< HEAD
/**
 * Computes the amount of shadow for a given fragment.
 * @param fragPosLightSpace frament coords in light space
 * @return shadow intensity
 */
float shadowAmount(vec4 fragPosLightSpace)
{
   // From "clip" to "ndc" coords:
   vec3 projCoords = fragPosLightSpace.xyz / fragPosLightSpace.w;
    
   // Transform to the [0,1] range:
   projCoords = projCoords * 0.5f + 0.5f;
   
   // Get closest depth in the shadow map:
   float closestDepth = texture(texture4, projCoords.xy).r;    
   
   // Check whether current fragment is in shadow:
   return projCoords.z > closestDepth  ? 1.0f : 0.0f;   
} 
=======
vec3 F0(vec3 dielectric, vec3 albedo, float metalness)
{

   return mix(dielectric, albedo, metalness);

}

float D_GGX(vec3 N, vec3 H, float alpha)
{

   float alpha_2 = alpha * alpha;

   float cosNH   = max(0.0f, dot(N, H));
   //float cosNH   = dot(N, H);

   float cosNH_2 = cosNH * cosNH;

   float num     = alpha_2;
   float denom   = PI *  pow(cosNH_2 * (alpha_2 - 1.0f) + 1.0f, 2.0f);

   return num / denom;

}

vec3 F_schlick(vec3 f0, vec3 H, vec3 V)
{

   float cosHV = max(0.0f, dot(H, V));
   //float cosHV = dot(H, V);

   return f0 + (1.0f - f0) * pow(1.0 - cosHV, 5.0f); 

}

float G_schlickGGX(vec3 N, vec3 V, float alpha)
{

   //float cosNV = max(0.0f, dot(N, V));
   float cosNV = dot(N, V);
   float k     = pow(alpha + 1.0f, 2.0f) / 8.0f;

   float num   = cosNV;
   float denom = cosNV * (1.0f - k) + k;

   return num / denom;

}

vec3 lambert(vec3 albedo)
{

  return albedo / PI;

}

vec3 cook_torrance(vec3 N, vec3 L, vec3 V, vec3 H, vec3 albedo, float alpha, float metal)
{
   // Fresnel base reflectivity at 0 deg incidence
   vec3 fb = F0(vec3(0.04f), albedo, metal);

   float D = D_GGX(N, H, alpha);
   vec3  F = F_schlick(fb, H, V);
   float G = G_schlickGGX(N, V, alpha);

   float cosVN = dot(V, N);
   float cosLN = dot(L, N);

   vec3 num    = D * F * G;
   float denom = 4 * cosVN * cosLN;

   return num / denom;
   
}
>>>>>>> 12f7f967

void main()
{
   // Texture lookup:
   vec4 albedo_texel = texture(texture0, uv);
   vec4 normal_texel = texture(texture1, uv);
   vec4 roughness_texel = texture(texture2, uv);
   vec4 metalness_texel = texture(texture3, uv);
<<<<<<< HEAD
   float shadow_texel = texture(texture4, uv).r;
   float justUseIt = albedo_texel.r + normal_texel.r + roughness_texel.r + metalness_texel.r + shadow_texel;
=======
   float justUseIt = albedo_texel.r + normal_texel.r + roughness_texel.r + metalness_texel.r + mtlAlbedo.x + mtlRoughness.x + mtlEmission.x + mtlMetalness.x + mtlOpacity.x;
>>>>>>> 12f7f967

   // Calculate z parameter and normalize into [-1,1]
   vec3 normal3d = normal_texel.xyz;
   normal3d.z = sqrt(1.0 - pow(normal3d.x, 2.0) - pow(normal3d.y, 2.0));
   normal3d = normalize(normal3d * 2.0 - 1.0);
   
   vec3 N = tbn * normalize(normal3d);   
   vec3 V = normalize(-fragPosition.xyz);  
   vec3 L = normalize(lightPosition - fragPosition.xyz);

   // Half vector between view vector and light vector
   vec3 H = normalize(V + L);

// PBR //

   // Lambert
   vec3 fLB = lambert(albedo_texel.xyz);

   // Cook-torrance
   vec3 fCT = cook_torrance(N, L, V, H, albedo_texel.xyz, roughness_texel.r, metalness_texel.r);

   // Reflection and Refraction Coefficients
   vec3 fb = F0(vec3(0.04f), albedo_texel.xyz, metalness_texel.r);

   vec3 ks = F_schlick(fb, H, V);
   vec3 kd = (vec3(1.0f) - ks) * (1 - metalness_texel.r);

   // Final result

   //float cosNLdir = max(0.0f, dot(N, lightDirection));

   vec3 fr = kd * fLB + ks * fCT;

// PBR //

   outFragment = vec4(fr * lightColor.xyz, justUseIt);

<<<<<<< HEAD
   vec3 fragColor = mtlEmission + lightAmbient;   
   
   vec3 N = normalize(normal3d);   

   // Light only front faces:
   if (dot(N, V) > 0.0f)
   {

      float shadow = 1.0f - shadowAmount(fragPositionLightSpace);

      // Diffuse term:   
      float nDotL = max(0.0f, dot(N, L));      
      fragColor += nDotL * lightColor * shadow;
      
      // Specular term:     
      vec3 H = normalize(L + V);                     
      float nDotH = max(0.0f, dot(N, H));         
      fragColor += pow(nDotH, 70.0f) * lightColor * shadow;         
   }
   
   outFragment = vec4(fragColor * albedo_texel.xyz, justUseIt);   
=======
>>>>>>> 12f7f967
})";

/////////////////////////
// RESERVED STRUCTURES //
/////////////////////////

/**
 * @brief PipelineDefault reserved structure.
 */
struct Eng::PipelineDefault::Reserved
{
	Eng::Shader vs;
	Eng::Shader fs;
	Eng::Program program;

	bool wireframe;

	PipelineShadowMapping shadowMapping;


	/**
	 * Constructor. 
	 */
	Reserved() : wireframe{false} {}
};


///////////////////////////////////
// BODY OF CLASS PipelineDefault //
///////////////////////////////////

/////////////////////////////////////////////////////////////////////////////////////////////////////////////////////////
/**
 * Constructor.
 */
ENG_API Eng::PipelineDefault::PipelineDefault() : reserved(std::make_unique<Eng::PipelineDefault::Reserved>())
{
	ENG_LOG_DETAIL("[+]");
	this->setProgram(reserved->program);
}


/////////////////////////////////////////////////////////////////////////////////////////////////////////////////////////
/**
 * Constructor with name.
 * @param name node name
 */
ENG_API Eng::PipelineDefault::PipelineDefault(const std::string& name) : Eng::Pipeline(name),
                                                                         reserved(
	                                                                         std::make_unique<
		                                                                         Eng::PipelineDefault::Reserved>())
{
	ENG_LOG_DETAIL("[+]");
	this->setProgram(reserved->program);
}


/////////////////////////////////////////////////////////////////////////////////////////////////////////////////////////
/**
 * Move constructor. 
 */
ENG_API Eng::PipelineDefault::PipelineDefault(PipelineDefault&& other) : Eng::Pipeline(std::move(other)),
                                                                         reserved(std::move(other.reserved))
{
	ENG_LOG_DETAIL("[M]");
}


/////////////////////////////////////////////////////////////////////////////////////////////////////////////////////////
/**
 * Destructor.
 */
ENG_API Eng::PipelineDefault::~PipelineDefault()
{
	ENG_LOG_DETAIL("[-]");
	if (this->isInitialized())
		free();
}


/////////////////////////////////////////////////////////////////////////////////////////////////////////////////////////
/**
 * Initializes this pipeline. 
 * @return TF
 */
bool ENG_API Eng::PipelineDefault::init()
{
	// Already initialized?
	if (this->Eng::Managed::init() == false)
		return false;
	if (!this->isDirty())
		return false;

	// Build:
	reserved->vs.load(Eng::Shader::Type::vertex, pipeline_vs);
	reserved->fs.load(Eng::Shader::Type::fragment, pipeline_fs);
	if (reserved->program.build({reserved->vs, reserved->fs}) == false)
	{
		ENG_LOG_ERROR("Unable to build default program");
		return false;
	}
	this->setProgram(reserved->program);

	// Done: 
	this->setDirty(false);
	return true;
}


/////////////////////////////////////////////////////////////////////////////////////////////////////////////////////////
/**
 * Releases this pipeline.
 * @return TF
 */
bool ENG_API Eng::PipelineDefault::free()
{
	if (this->Eng::Managed::free() == false)
		return false;

	// Done:   
	return true;
}

/////////////////////////////////////////////////////////////////////////////////////////////////////////////////////////
/**
 * Gets a reference to the shadow mapping pipeline.
 * @return shadow mapping pipeline reference
 */
const Eng::PipelineShadowMapping ENG_API& Eng::PipelineDefault::getShadowMappingPipeline() const
{
	return reserved->shadowMapping;
}


/////////////////////////////////////////////////////////////////////////////////////////////////////////////////////////
/**
 * Gets the status of the wireframe status.
 * @return wireframe status
 */
bool ENG_API Eng::PipelineDefault::isWireframe() const
{
	return reserved->wireframe;
}


/////////////////////////////////////////////////////////////////////////////////////////////////////////////////////////
/**
 * Sets the status of the wireframe flag.
 * @param flag wireframe flag
 */
void ENG_API Eng::PipelineDefault::setWireframe(bool flag)
{
	reserved->wireframe = flag;
}


/////////////////////////////////////////////////////////////////////////////////////////////////////////////////////////
/**
 * Main rendering method for the pipeline.  
 * @param list list of renderables
 * @return TF
 */
bool ENG_API Eng::PipelineDefault::render(const Eng::Camera& camera, const Eng::List& list)
{
	// Safety net:
	if (camera == Eng::Camera::empty || list == Eng::List::empty)
	{
		ENG_LOG_ERROR("Invalid params");
		return false;
	}

	// Just to update the cache:
	this->Eng::Pipeline::render(list);

	// Lazy-loading:
	if (this->isDirty())
		if (!this->init())
		{
			ENG_LOG_ERROR("Unable to render (initalization failed)");
			return false;
		}

	// Apply program:
	Eng::Program& program = getProgram();
	if (program == Eng::Program::empty)
	{
		ENG_LOG_ERROR("Invalid program");
		return false;
	}
	program.render();

	// Apply camera:   
	camera.render();
	glm::mat4 viewMatrix = glm::inverse(camera.getWorldMatrix());

	// Wireframe is on?
	if (isWireframe())
		glPolygonMode(GL_FRONT_AND_BACK, GL_LINE);

	// Multipass rendering:
	for (uint32_t l = 0; l < list.getNrOfLights(); l++)
	{
		// Enable addictive blending from light 1 on:
		if (l == 1)
		{
			glEnable(GL_BLEND);
			glBlendFunc(GL_ONE, GL_ONE);
		}

		// Render one light at time:
		const Eng::List::RenderableElem& lightRe = list.getRenderableElem(l);
		const Eng::Light& light = dynamic_cast<const Eng::Light&>(lightRe.reference.get());

		// Render shadow map:
		reserved->shadowMapping.render(lightRe, list);

		// Re-enable this pipeline's program:
		program.render();
		glm::mat4 lightFinalMatrix = viewMatrix * lightRe.matrix; // Light position in eye coords
		light.render(0, &lightFinalMatrix);

		lightFinalMatrix = light.getProjMatrix() * glm::inverse(lightRe.matrix) * glm::inverse(viewMatrix); // To convert from eye coords into light space    
		program.setMat4("lightMatrix", lightFinalMatrix);
		reserved->shadowMapping.getShadowMap().render(4);

		// Render meshes:
<<<<<<< HEAD
		list.render(viewMatrix, Eng::List::Pass::meshes);
=======
		list.render(camera, Eng::List::Pass::meshes);

		//break;
>>>>>>> 12f7f967

	}

	// Disable blending, in case we used it:
	if (list.getNrOfLights() > 1)
		glDisable(GL_BLEND);

	// Wireframe is on?
	if (isWireframe())
		glPolygonMode(GL_FRONT_AND_BACK, GL_FILL);

	// Done:   
	return true;
}<|MERGE_RESOLUTION|>--- conflicted
+++ resolved
@@ -95,10 +95,6 @@
 
 // Uniform (light):
 uniform vec3 lightColor;
-<<<<<<< HEAD
-uniform vec3 lightAmbient;
-=======
->>>>>>> 12f7f967
 uniform vec3 lightPosition;
 
 // Varying:
@@ -111,7 +107,7 @@
 // Output to the framebuffer:
 out vec4 outFragment;
 
-<<<<<<< HEAD
+
 /**
  * Computes the amount of shadow for a given fragment.
  * @param fragPosLightSpace frament coords in light space
@@ -131,7 +127,7 @@
    // Check whether current fragment is in shadow:
    return projCoords.z > closestDepth  ? 1.0f : 0.0f;   
 } 
-=======
+
 vec3 F0(vec3 dielectric, vec3 albedo, float metalness)
 {
 
@@ -139,9 +135,10 @@
 
 }
 
-float D_GGX(vec3 N, vec3 H, float alpha)
-{
-
+float D_GGX(vec3 N, vec3 H, float roughness)
+{
+
+   float alpha = roughness * roughness;
    float alpha_2 = alpha * alpha;
 
    float cosNH   = max(0.0f, dot(N, H));
@@ -160,17 +157,16 @@
 {
 
    float cosHV = max(0.0f, dot(H, V));
-   //float cosHV = dot(H, V);
-
-   return f0 + (1.0f - f0) * pow(1.0 - cosHV, 5.0f); 
+
+   return f0 + (1.0f - f0) * pow(clamp(1.0 - cosHV, 0.0f, 1.0f), 5.0f); 
 
 }
 
 float G_schlickGGX(vec3 N, vec3 V, float alpha)
 {
 
-   //float cosNV = max(0.0f, dot(N, V));
-   float cosNV = dot(N, V);
+   float cosNV = max(0.0f, dot(N, V));
+
    float k     = pow(alpha + 1.0f, 2.0f) / 8.0f;
 
    float num   = cosNV;
@@ -193,19 +189,19 @@
    vec3 fb = F0(vec3(0.04f), albedo, metal);
 
    float D = D_GGX(N, H, alpha);
-   vec3  F = F_schlick(fb, H, V);
-   float G = G_schlickGGX(N, V, alpha);
-
-   float cosVN = dot(V, N);
-   float cosLN = dot(L, N);
+   vec3  F = F_schlick(fb, N, V);
+   float G = G_schlickGGX(N, H, alpha);
+
+   float cosVN = max(0.0f, dot(V, N));
+   float cosLN = max(0.0f, dot(L, N));
 
    vec3 num    = D * F * G;
-   float denom = 4 * cosVN * cosLN;
+   float denom = 0.01f + 4 * cosVN * cosLN;
 
    return num / denom;
    
 }
->>>>>>> 12f7f967
+
 
 void main()
 {
@@ -214,18 +210,16 @@
    vec4 normal_texel = texture(texture1, uv);
    vec4 roughness_texel = texture(texture2, uv);
    vec4 metalness_texel = texture(texture3, uv);
-<<<<<<< HEAD
    float shadow_texel = texture(texture4, uv).r;
-   float justUseIt = albedo_texel.r + normal_texel.r + roughness_texel.r + metalness_texel.r + shadow_texel;
-=======
-   float justUseIt = albedo_texel.r + normal_texel.r + roughness_texel.r + metalness_texel.r + mtlAlbedo.x + mtlRoughness.x + mtlEmission.x + mtlMetalness.x + mtlOpacity.x;
->>>>>>> 12f7f967
+
+   float justUseIt = albedo_texel.r + normal_texel.r + roughness_texel.r + metalness_texel.r + mtlAlbedo.x + mtlRoughness.x + mtlEmission.x + mtlMetalness.x + mtlOpacity.x + shadow_texel;
 
    // Calculate z parameter and normalize into [-1,1]
    vec3 normal3d = normal_texel.xyz;
+   normal3d = normal3d * 2.0 - 1.0;
    normal3d.z = sqrt(1.0 - pow(normal3d.x, 2.0) - pow(normal3d.y, 2.0));
-   normal3d = normalize(normal3d * 2.0 - 1.0);
-   
+   normal3d = normalize(normal3d);
+
    vec3 N = tbn * normalize(normal3d);   
    vec3 V = normalize(-fragPosition.xyz);  
    vec3 L = normalize(lightPosition - fragPosition.xyz);
@@ -244,7 +238,7 @@
    // Reflection and Refraction Coefficients
    vec3 fb = F0(vec3(0.04f), albedo_texel.xyz, metalness_texel.r);
 
-   vec3 ks = F_schlick(fb, H, V);
+   vec3 ks = F_schlick(fb, N, V);
    vec3 kd = (vec3(1.0f) - ks) * (1 - metalness_texel.r);
 
    // Final result
@@ -253,34 +247,14 @@
 
    vec3 fr = kd * fLB + ks * fCT;
 
+  // float shadow = 1.0f - shadowAmount(fragPositionLightSpace);
+
+  // fr = fr * shadow;
+
 // PBR //
 
    outFragment = vec4(fr * lightColor.xyz, justUseIt);
 
-<<<<<<< HEAD
-   vec3 fragColor = mtlEmission + lightAmbient;   
-   
-   vec3 N = normalize(normal3d);   
-
-   // Light only front faces:
-   if (dot(N, V) > 0.0f)
-   {
-
-      float shadow = 1.0f - shadowAmount(fragPositionLightSpace);
-
-      // Diffuse term:   
-      float nDotL = max(0.0f, dot(N, L));      
-      fragColor += nDotL * lightColor * shadow;
-      
-      // Specular term:     
-      vec3 H = normalize(L + V);                     
-      float nDotH = max(0.0f, dot(N, H));         
-      fragColor += pow(nDotH, 70.0f) * lightColor * shadow;         
-   }
-   
-   outFragment = vec4(fragColor * albedo_texel.xyz, justUseIt);   
-=======
->>>>>>> 12f7f967
 })";
 
 /////////////////////////
@@ -507,13 +481,8 @@
 		reserved->shadowMapping.getShadowMap().render(4);
 
 		// Render meshes:
-<<<<<<< HEAD
+
 		list.render(viewMatrix, Eng::List::Pass::meshes);
-=======
-		list.render(camera, Eng::List::Pass::meshes);
-
-		//break;
->>>>>>> 12f7f967
 
 	}
 
